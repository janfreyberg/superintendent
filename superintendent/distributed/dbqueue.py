import configparser
import itertools
import warnings
from collections import deque, namedtuple
from contextlib import contextmanager
from datetime import datetime, timedelta
from typing import Any, Dict, Sequence, Set

import sqlalchemy as sa
import sqlalchemy.ext.declarative
from sqlalchemy.exc import OperationalError, ProgrammingError

import cachetools
import pandas as pd

from ..queueing import BaseLabellingQueue, _features_to_array
from .serialization import data_dumps, data_loads

DeclarativeBase = sqlalchemy.ext.declarative.declarative_base()


class Superintendent(DeclarativeBase):
    __tablename__ = "superintendent"
    id = sa.Column(sa.Integer, primary_key=True)
    input = sa.Column(sa.String)
    output = sa.Column(sa.String, nullable=True)
    inserted_at = sa.Column(sa.DateTime)
    priority = sa.Column(sa.Integer)
    popped_at = sa.Column(sa.DateTime, nullable=True)
    completed_at = sa.Column(sa.DateTime, nullable=True)
    worker_id = sa.Column(sa.String, nullable=True)


deserialisers = {"json": data_loads}

serialisers = {"json": data_dumps}


class DatabaseQueue(BaseLabellingQueue):
    """Implements a queue for distributed labelling.

    >>> from superintendent.distributed.dbqueue import Backend
    >>> q = Backend(storage_type='integer_index')
    >>> q.insert(1)
    >>> id_, integer_index = q.pop()
    >>> # ...
    >>> q.submit(id_, value)

    Attributes
    ----------
    data : sqlalchemy.ext.declarative.api.DeclarativeMeta
    deserialiser : builtin_function_or_method
    serialiser : builtin_function_or_method
    """

    worker_id = None
    item = namedtuple("QueueItem", ["id", "data", "label"])

    def __init__(
        self, connection_string="sqlite:///:memory:", storage_type="json"
    ):
        """Instantiate queue for distributed labelling.

        Parameters
        ----------
        connection_string : str, optional
            dialect+driver://username:password@host:port/database. Default:
            'sqlite:///:memory:' (NB: Use only for debugging purposes)
        storage_type : str, optional
            One of 'integer_index', 'pickle' (default) or 'json'.
        """
        self.data = Superintendent

        self.deserialiser = deserialisers[storage_type]
        self.serialiser = serialisers[storage_type]
        self.engine = sa.create_engine(connection_string)
        self._popped = deque([])

        if not self.engine.dialect.has_table(
            self.engine, self.data.__tablename__
        ):
            self.data.metadata.create_all(bind=self.engine)

        try:
            # create index for priority
            ix_labelling = sa.Index("ix_labelling", self.data.priority)
            ix_labelling.create(self.engine)
        except OperationalError:
            pass
        except ProgrammingError:
            pass

    @classmethod
    def from_config_file(cls, config_path):
        """Instantiate with database credentials from a configuration file.

        The config file should be an INI file with the following contents:

        [database]
        ; dialect+driver://username:password@host:port/database

        dialect=xxx
        driver=xxx
        username=xxx
        password=xxx
        host=xxx
        port=xxx
        database=xxx

        Parameters
        ----------
        config_path : str
            Path to database configuration file.
        storage_type : str, optional
            One of 'integer_index', 'pickle' (default) or 'json'.
        """
        config = configparser.ConfigParser()
        config.read(config_path)

        connection_string_template = (
            "{dialect}+{driver}://"
            "{username}:{password}@{host}:{port}/{database}"
        )
        connection_string = connection_string_template.format(
            **config["database"]
        )
        return cls(connection_string)

    @contextmanager
    def session(self):
        session = sa.orm.Session(bind=self.engine)
        try:
            yield session
            session.commit()
        except Exception:
            session.rollback()
            raise
        finally:
            session.close()

    def enqueue(self, feature, label=None, priority=None):
        now = datetime.now()
        with self.session() as session:
            session.add(
                self.data(
                    input=self.serialiser(feature),
                    inserted_at=now,
                    priority=priority,
                    output=label,
                    completed_at=None if label is None else now,
                )
            )

    def enqueue_many(self, features, labels=None, priorities=None):
        """
        Add items to the queue.

        """
        now = datetime.now()
        if isinstance(features, pd.DataFrame):
            features = [row for _, row in features.iterrows()]

        with self.session() as session:
            if priorities is None:
                priorities = itertools.cycle([None])
            if labels is None:
                labels = itertools.cycle([None])

            for feature, label, priority in zip(features, labels, priorities):
                session.add(
                    self.data(
                        input=self.serialiser(feature),
                        inserted_at=now,
                        priority=priority,
                        output=label,
                        completed_at=None if label is None else now,
                    )
                )

    def reorder(self, priorities: Dict[int, int]) -> None:
        self.set_priorities(
            [int(id_) for id_ in priorities.keys()],
            [int(priority) for priority in priorities.values()],
        )

    def set_priority(self, id_: int, priority: int):
        with self.session() as session:
            row = session.query(self.data).filter_by(id=id_).first()
            row.priority = priority

    def set_priorities(self, ids: Sequence[int], priorities: Sequence[int]):
        with self.session() as session:
            rows = session.query(self.data).filter(self.data.id.in_(ids)).all()
            for row in rows:
                row.priority = priorities[ids.index(row.id)]

    def pop(self, timeout: int = 600) -> (int, Any):
        with self.session() as session:
            row = (
                session.query(self.data)
                .filter(
                    self.data.completed_at.is_(None)
                    & (
                        self.data.popped_at.is_(None)
                        | (
                            self.data.popped_at
                            < (datetime.now() - timedelta(seconds=timeout))
                        )
                    )
                )
                .order_by(self.data.priority)
                .first()
            )
            if row is None:
                raise IndexError("Trying to pop off an empty queue.")
            else:
                row.popped_at = datetime.now()
                id_ = row.id
                value = row.input
                self._popped.append(id_)
                return id_, self.deserialiser(value)

    def submit(self, id_: int, label: str) -> None:
        with self.session() as session:
            row = session.query(self.data).filter_by(id=id_).first()
            row.output = label
            row.worker_id = self.worker_id
            row.completed_at = datetime.now()

    def undo(self) -> None:
        if len(self._popped) > 0:
            id_ = self._popped.pop()
            self._reset(id_)

    def _reset(self, id_: int) -> None:
        with self.session() as session:
            row = session.query(self.data).filter_by(id=id_).first()
            row.output = None
            row.completed_at = None
            row.popped_at = None

    def list_all(self):
        with self.session() as session:
            objects = session.query(self.data).all()

            items = [
                self.item(
                    id=obj.id,
                    data=self.deserialiser(obj.input),
                    label=obj.output,
                )
                for obj in objects
            ]
        ids = [item.id for item in items]
        x = _features_to_array([item.data for item in items])
        y = [item.label for item in items]

        return ids, x, y

    def list_completed(self):
        with self.session() as session:
            objects = (
                session.query(self.data)
                .filter(
                    self.data.output.isnot(None)
                    & self.data.completed_at.isnot(None)
                )
                .all()
            )

            items = [
                self.item(
                    id=obj.id,
                    data=self.deserialiser(obj.input),
                    label=obj.output,
                )
                for obj in objects
            ]

        ids = [item.id for item in items]
        x = _features_to_array([item.data for item in items])
        y = [item.label for item in items]

        return ids, x, y

    def list_labels(self) -> Set[str]:
        with self.session() as session:
            rows = (
                session.query(self.data.output)
                .filter(self.data.output.isnot(None))
                .distinct()
            )
            return set([row.output for row in rows])

    def list_uncompleted(self):
        with self.session() as session:
            objects = (
                session.query(self.data)
                .filter(self.data.output.is_(None))
                .all()
            )
            items = [
                self.item(
                    id=obj.id,
                    data=self.deserialiser(obj.input),
                    label=obj.output,
                )
                for obj in objects
            ]

        ids = [obj.id for obj in objects]
        x = _features_to_array([item.data for item in items])

        return ids, x

    def clear_queue(self):
        with self.session() as session:
            session.query(self.data).delete()

    def drop_table(self, sure=False):
        if sure:
            self.data.metadata.drop_all(bind=self.engine)
        else:
            warnings.warn("To actually drop the table, pass sure=True")

    @cachetools.cached(cachetools.TTLCache(1, 15))
    def _unlabelled_count(self, timeout: int = 600):
        with self.session() as session:
            return (
                session.query(self.data)
                .filter(
                    self.data.completed_at.is_(None)
                    & self.data.output.is_(None)
                )
                .count()
            )

    def _labelled_count(self):
        with self.session() as session:
            return (
                session.query(self.data)
                .filter(
                    self.data.completed_at.isnot(None)
                    & self.data.output.isnot(None)
                )
                .count()
            )

    @cachetools.cached(cachetools.TTLCache(1, 60))
    def _total_count(self):
        with self.session() as session:
            n_total = session.query(self.data).count()
<<<<<<< HEAD
=======
            session.expunge_all()
>>>>>>> 7e44cb8e
        return n_total

    @property
    def progress(self) -> float:
        try:
            return len(self._popped) / self._total_count()
        except ZeroDivisionError:
            return 0

    def __len__(self):
        with self.session() as session:
            return (
                session.query(self.data)
                .filter(self.data.completed_at.is_(None))
                .count()
            )

    def __iter__(self):
        return self

    def __next__(self):
        try:
            return self.pop()
        except IndexError:
            raise StopIteration<|MERGE_RESOLUTION|>--- conflicted
+++ resolved
@@ -350,10 +350,8 @@
     def _total_count(self):
         with self.session() as session:
             n_total = session.query(self.data).count()
-<<<<<<< HEAD
-=======
             session.expunge_all()
->>>>>>> 7e44cb8e
+
         return n_total
 
     @property
