import os
import os.path
from collections import Counter, OrderedDict
from contextlib import contextmanager

import numpy as np
import pandas as pd
import pytest
from hypothesis import HealthCheck, given, settings
<<<<<<< HEAD
import hypothesis.extra.numpy as np_strategies
=======
from hypothesis.extra.numpy import (
    arrays,
    datetime64_dtypes,
    floating_dtypes,
    integer_dtypes,
    scalar_dtypes,
    unsigned_integer_dtypes,
)
>>>>>>> 7cea5497
from hypothesis.extra.pandas import column, data_frames
from hypothesis.strategies import (
    booleans,
    composite,
    floats,
    integers,
    lists,
    one_of,
<<<<<<< HEAD
=======
    sampled_from,
>>>>>>> 7cea5497
    text,
    tuples,
)

from superintendent.distributed.dbqueue import DatabaseQueue

guaranteed_dtypes = one_of(
<<<<<<< HEAD
    np_strategies.scalar_dtypes(),
    np_strategies.unsigned_integer_dtypes(),
    np_strategies.datetime64_dtypes(),
    np_strategies.floating_dtypes(),
    np_strategies.integer_dtypes(),
=======
    scalar_dtypes(),
    unsigned_integer_dtypes(),
    datetime64_dtypes(),
    floating_dtypes(),
    integer_dtypes(),
>>>>>>> 7cea5497
)


@composite
def dataframe(draw):
    n_cols = draw(integers(min_value=1, max_value=20))
    dtypes = draw(
        lists(
<<<<<<< HEAD
            one_of(
                np_strategies.floating_dtypes(),
                np_strategies.integer_dtypes(),
                np_strategies.unicode_string_dtypes(),
            ),
            min_size=n_cols,
            max_size=n_cols,
=======
            sampled_from([float, int, str]), min_size=n_cols, max_size=n_cols
>>>>>>> 7cea5497
        )
    )
    colnames = draw(
        lists(
            text() | integers(), min_size=n_cols, max_size=n_cols, unique=True
        )
    )
    return draw(
        data_frames(
            columns=[
                column(name=name, dtype=dtype)
                for dtype, name in zip(dtypes, colnames)
            ]
        )
    )
<<<<<<< HEAD


@contextmanager
def q_context():
    try:
        yield DatabaseQueue("sqlite:///testing.db")
    finally:
        if os.path.isfile("testing.db"):
            os.remove("testing.db")


@given(input_=one_of(booleans(), floats(), integers(), text()))
def test_enqueueing_and_popping(input_):
    with q_context() as q:
        for i in range(1, 10):
            q.enqueue(input_)
            id_, datapoint = q.pop()
            assert id_ == i
            assert datapoint == input_ or (
                np.isnan(input_) and np.isnan(datapoint)
            )


@given(inputs=lists(one_of(booleans(), floats(), integers(), text())))
def test_enqueue_many(inputs):
    n = len(inputs)
    with q_context() as q:
        q.enqueue_many(inputs)
        # assert we can pop everything:
        for _ in range(n):
            q.pop()
        # assert there's nothing else to pop:
        with pytest.raises(IndexError):
            q.pop()


@settings(suppress_health_check=(HealthCheck.too_slow,))
@given(inputs=dataframe())
def test_enqueue_dataframe(inputs):
    n = len(inputs)
    with q_context() as q:
        q.enqueue_many(inputs)
        # assert we can pop everything:
        for _ in range(n):
            id_, val = q.pop()
            assert isinstance(val, pd.Series)
        # assert there's nothing else to pop:
        with pytest.raises(IndexError):
            q.pop()
        # assert it re-constructs a df on list all
        if n > 0:
            ids, X, y = q.list_all()
            assert isinstance(X, pd.DataFrame) or len(X) == 0
            # assert it re-constructs a df on list uncomplete
            q.submit(ids[0], "hello")
            ids, X = q.list_uncompleted()
            assert isinstance(X, pd.DataFrame) or len(X) == 0
            # assert it re-constructs a df on list uncomplete
            ids, X, y = q.list_completed()
            assert isinstance(X, pd.DataFrame) or len(X) == 0


@settings(suppress_health_check=(HealthCheck.too_slow,))
@given(
    inputs=np_strategies.arrays(
        guaranteed_dtypes,
        tuples(
            integers(min_value=1, max_value=50),
            integers(min_value=1, max_value=50),
        ),
    )
)
def test_enqueue_array(inputs):
    n = inputs.shape[0]
    with q_context() as q:
        q.enqueue_many(inputs)
        # assert we can pop everything:
        for _ in range(n):
            id_, val = q.pop()
            assert isinstance(val, np.ndarray)
            assert len(val.shape) == 1
            assert val.size == inputs.shape[-1]
        # assert there's nothing else to pop:
        with pytest.raises(IndexError):
            q.pop()
        # assert it re-constructs a df on list all
        if n > 0:
            ids, X, y = q.list_all()
            assert isinstance(X, np.ndarray)
=======

>>>>>>> 7cea5497

def same_elements(a, b):
    return Counter(a) == Counter(b)

<<<<<<< HEAD
@given(
    inputs=lists(one_of(booleans(), floats(), integers(), text())),
    labels=lists(text()),
)
def test_enqueue_with_labels(inputs, labels):

    if len(labels) > len(inputs):
        labels = labels[: len(inputs)]
    elif len(labels) < len(inputs):
        labels += [None] * (len(inputs) - len(labels))

    n = len(inputs) - (len(labels) - Counter(labels)[None])

    with q_context() as q:
        q.enqueue_many(inputs, labels)

        # assert we can pop everything where the label was not none:
        for _ in range(n):
            q.pop()
        # assert there's nothing else to pop:
        with pytest.raises(IndexError):
            q.pop()


@pytest.mark.skip
@given(inputs=lists(one_of(booleans(), floats(), integers(), text())))
def test_enqueue_at_creation(inputs):
    n = len(inputs)
    with q_context() as q:
        assert len(q.data) == n
        # assert we can pop everything:
        for _ in range(n):
            q.pop()
        # assert there's nothing else to pop:
        with pytest.raises(IndexError):
            q.pop()


@given(label1=text(), label2=text())
def test_submitting_text(label1, label2):
    with q_context() as q:
        q.enqueue(1)
        q.enqueue(2)
        with pytest.raises(ValueError):
            q.submit(1, label1)
        id_, val = q.pop()
        q.submit(id_, label1)
        assert q.progress == 0.5
        id_, val = q.pop()
        q.submit(id_, label2)
        assert q.progress == 1
        assert q.list_labels() == {label1, label2}


@given(label1=text(), label2=text())
def test_submitting_list(label1, label2):
    with q_context() as q:
        q.enqueue(1)
        with pytest.raises(ValueError):
            q.submit(1, label1)
        id_, val = q.pop()
        q.submit(id_, [label1, label2])
        assert q.list_labels() == {label1, label2}


def test_reordering():
    inp = ["b", "a", "d", "c"]
    with q_context() as q:
        q.enqueue_many(inp)
        q.reorder(OrderedDict([(1, 1), (2, 0), (3, 3), (4, 2)]))

        id_, val = q.pop()
        assert val == "a" and id_ == 2
        id_, val = q.pop()
        assert val == "b" and id_ == 1
        id_, val = q.pop()
        assert val == "c" and id_ == 4
        id_, val = q.pop()
        assert val == "d" and id_ == 3


def test_iterating_over_queue():
    inps = [str(i) for i in range(50)]
    with q_context() as q:
        q.enqueue_many(inps)

        for i, (id_, val) in enumerate(q):
            assert i + 1 == id_


def test_length_of_queue():
    inps = [str(i) for i in range(50)]
    with q_context() as q:
        assert len(q) == 0
        q.enqueue_many(inps)
        assert len(q) == len(inps)


def test_progress():
    inps = [str(i) for i in range(50)]
    with q_context() as q:
        # assert my little hack for dividing by zero
        # assert np.isnan(q.progress)
        q.enqueue_many(inps)

        for i, (id_, val) in enumerate(q):
            assert q.progress == i / len(inps)
            q.submit(id_, str(i))
    with q_context() as q:
        assert np.isnan(q.progress)


@pytest.mark.skip
def test_shuffling():
    inps = [str(i) for i in range(50)]
    with q_context() as q:
        q.enqueue_many(inps)
        q.shuffle()
        # assert the order is not the same:
        assert not all([val == inp for inp, (id_, val) in zip(inps, q)])


def test_undo():
    inp = "input 1"
    with q_context() as q:
        q.enqueue(inp)
        id_, val = q.pop()
        q.submit(id_, "label 1")
        # ensure the queue is empty now:
        with pytest.raises(IndexError):
            q.pop()
        q.undo()
        # see if it's possible to pop now:
        id_, val = q.pop()
        assert val == "input 1"
=======
>>>>>>> 7cea5497

def no_shared_members(a, b):
    return (set(a) & set(b)) == set()

<<<<<<< HEAD
@given(
    inputs=lists(one_of(booleans(), floats(), integers(), text()), min_size=5),
    labels=lists(text(), min_size=5),
)
def test_list_completed(inputs, labels):
    with q_context() as q:
        q.enqueue_many(inputs)

        popped_ids = []
        for i in range(5):
            id_, val = q.pop()
            q.submit(id_, labels[i])

            popped_ids.append(id_)

        ids, x, y = q.list_completed()

        assert len(ids) == 5
        # test that the popped IDs and completed IDs have the same members
        assert pytest.helpers.same_elements(ids, popped_ids)
        assert pytest.helpers.same_elements(y, labels[:5])
=======

@contextmanager
def q_context():
    try:
        yield DatabaseQueue("sqlite:///testing.db")
    finally:
        if os.path.isfile("testing.db"):
            os.remove("testing.db")


@given(input_=one_of(booleans(), floats(), integers(), text()))
def test_enqueueing_and_popping(input_):
    with q_context() as q:
        for i in range(1, 10):
            q.enqueue(input_)
            id_, datapoint = q.pop()
            assert id_ == i
            assert datapoint == input_ or (
                np.isnan(input_) and np.isnan(datapoint)
            )


@given(inputs=lists(one_of(booleans(), floats(), integers(), text())))
def test_enqueue_many(inputs):
    n = len(inputs)
    with q_context() as q:
        q.enqueue_many(inputs)
        # assert we can pop everything:
        for _ in range(n):
            q.pop()
        # assert there's nothing else to pop:
        with pytest.raises(IndexError):
            q.pop()


@settings(suppress_health_check=(HealthCheck.too_slow,))
@given(inputs=dataframe())
def test_enqueue_dataframe(inputs):
    n = len(inputs)
    with q_context() as q:
        q.enqueue_many(inputs)
        # assert we can pop everything:
        for _ in range(n):
            id_, val = q.pop()
            assert isinstance(val, pd.Series)
        # assert there's nothing else to pop:
        with pytest.raises(IndexError):
            q.pop()
        # assert it re-constructs a df on list all
        if n > 0:
            ids, X, y = q.list_all()
            assert isinstance(X, pd.DataFrame) or len(X) == 0
            # assert it re-constructs a df on list uncomplete
            q.submit(ids[0], "hello")
            ids, X = q.list_uncompleted()
            assert isinstance(X, pd.DataFrame) or len(X) == 0
            # assert it re-constructs a df on list uncomplete
            ids, X, y = q.list_completed()
            assert isinstance(X, pd.DataFrame) or len(X) == 0


@settings(suppress_health_check=(HealthCheck.too_slow,))
@given(
    inputs=arrays(
        guaranteed_dtypes,
        tuples(
            integers(min_value=1, max_value=50),
            integers(min_value=1, max_value=50),
        ),
    )
)
def test_enqueue_array(inputs):
    n = inputs.shape[0]
    with q_context() as q:
        q.enqueue_many(inputs)
        # assert we can pop everything:
        for _ in range(n):
            id_, val = q.pop()
            assert isinstance(val, np.ndarray)
            assert len(val.shape) == 1
            assert val.size == inputs.shape[-1]
        # assert there's nothing else to pop:
        with pytest.raises(IndexError):
            q.pop()
        # assert it re-constructs a df on list all
        if n > 0:
            ids, X, y = q.list_all()
            assert isinstance(X, np.ndarray)


@given(
    inputs=lists(one_of(booleans(), floats(), integers(), text())),
    labels=lists(text()),
)
def test_enqueue_with_labels(inputs, labels):

    if len(labels) > len(inputs):
        labels = labels[: len(inputs)]
    elif len(labels) < len(inputs):
        labels += [None] * (len(inputs) - len(labels))

    n = len(inputs) - (len(labels) - Counter(labels)[None])

    with q_context() as q:
        q.enqueue_many(inputs, labels)

        # assert we can pop everything where the label was not none:
        for _ in range(n):
            q.pop()
        # assert there's nothing else to pop:
        with pytest.raises(IndexError):
            q.pop()


@pytest.mark.skip
@given(inputs=lists(one_of(booleans(), floats(), integers(), text())))
def test_enqueue_at_creation(inputs):
    n = len(inputs)
    with q_context() as q:
        assert len(q.data) == n
        # assert we can pop everything:
        for _ in range(n):
            q.pop()
        # assert there's nothing else to pop:
        with pytest.raises(IndexError):
            q.pop()


@given(label1=text(), label2=text())
def test_submitting_text(label1, label2):
    with q_context() as q:
        q.enqueue(1)
        q.enqueue(2)
        with pytest.raises(ValueError):
            q.submit(1, label1)
        id_, val = q.pop()
        q.submit(id_, label1)
        assert q.progress == 0.5
        id_, val = q.pop()
        q.submit(id_, label2)
        assert q.progress == 1
        assert q.list_labels() == {label1, label2}


@given(label1=text(), label2=text())
def test_submitting_list(label1, label2):
    with q_context() as q:
        q.enqueue(1)
        with pytest.raises(ValueError):
            q.submit(1, label1)
        id_, val = q.pop()
        q.submit(id_, [label1, label2])
        assert q.list_labels() == {label1, label2}


def test_reordering():
    inp = ["b", "a", "d", "c"]
    with q_context() as q:
        q.enqueue_many(inp)
        q.reorder(OrderedDict([(1, 1), (2, 0), (3, 3), (4, 2)]))

        id_, val = q.pop()
        assert val == "a" and id_ == 2
        id_, val = q.pop()
        assert val == "b" and id_ == 1
        id_, val = q.pop()
        assert val == "c" and id_ == 4
        id_, val = q.pop()
        assert val == "d" and id_ == 3


def test_iterating_over_queue():
    inps = [str(i) for i in range(50)]
    with q_context() as q:
        q.enqueue_many(inps)

        for i, (id_, val) in enumerate(q):
            assert i + 1 == id_


def test_length_of_queue():
    inps = [str(i) for i in range(50)]
    with q_context() as q:
        assert len(q) == 0
        q.enqueue_many(inps)
        assert len(q) == len(inps)


def test_progress():
    inps = [str(i) for i in range(50)]
    with q_context() as q:
        # assert my little hack for dividing by zero
        # assert np.isnan(q.progress)
        q.enqueue_many(inps)

        for i, (id_, val) in enumerate(q):
            assert q.progress == i / len(inps)
            q.submit(id_, str(i))
    with q_context() as q:
        assert np.isnan(q.progress)


@pytest.mark.skip
def test_shuffling():
    inps = [str(i) for i in range(50)]
    with q_context() as q:
        q.enqueue_many(inps)
        q.shuffle()
        # assert the order is not the same:
        assert not all([val == inp for inp, (id_, val) in zip(inps, q)])


def test_undo():
    inp = "input 1"
    with q_context() as q:
        q.enqueue(inp)
        id_, val = q.pop()
        q.submit(id_, "label 1")
        # ensure the queue is empty now:
        with pytest.raises(IndexError):
            q.pop()
        q.undo()
        # see if it's possible to pop now:
        id_, val = q.pop()
        assert val == "input 1"

>>>>>>> 7cea5497

@given(
    inputs=lists(one_of(booleans(), floats(), integers(), text()), min_size=5),
    labels=lists(text(), min_size=5),
)
def test_list_completed(inputs, labels):
    with q_context() as q:
        q.enqueue_many(inputs)

<<<<<<< HEAD
@given(
    inputs=lists(one_of(booleans(), floats(), integers(), text()), min_size=5),
    labels=lists(text(), min_size=5),
)
def test_list_uncompleted(inputs, labels):
    with q_context() as q:
        q.enqueue_many(inputs)

        popped_ids = []
        for i in range(5):
            id_, val = q.pop()
            q.submit(id_, labels[i])

            popped_ids.append(id_)

        ids, x = q.list_uncompleted()

        assert len(ids) == (len(inputs) - 5)
        assert q._unlabelled_count() == (len(inputs) - 5)
        # test that the popped IDs and completed IDs don't share members
        assert pytest.helpers.no_shared_members(ids, popped_ids)
        # assert pytest.helpers.same_elements(x, [inputs[idx] for idx in id])
=======
        popped_ids = []
        for i in range(5):
            id_, val = q.pop()
            q.submit(id_, labels[i])

            popped_ids.append(id_)

        ids, x, y = q.list_completed()

        assert len(ids) == 5
        # test that the popped IDs and completed IDs have the same members
        assert same_elements(ids, popped_ids)
        assert same_elements(y, labels[:5])


@given(
    inputs=lists(one_of(booleans(), floats(), integers(), text()), min_size=5),
    labels=lists(text(), min_size=5),
)
def test_list_uncompleted(inputs, labels):
    with q_context() as q:
        q.enqueue_many(inputs)

        popped_ids = []
        for i in range(5):
            id_, val = q.pop()
            q.submit(id_, labels[i])

            popped_ids.append(id_)

        ids, x = q.list_uncompleted()

        assert len(ids) == (len(inputs) - 5)
        assert q._unlabelled_count() == (len(inputs) - 5)
        # test that the popped IDs and completed IDs don't share members
        assert no_shared_members(ids, popped_ids)
        # assert same_elements(x, [inputs[idx] for idx in id])
>>>>>>> 7cea5497


@given(
    inputs=lists(one_of(booleans(), floats(), integers(), text()), min_size=5),
    labels=lists(text(), min_size=5),
)
def test_list_all(inputs, labels):
    with q_context() as q:
        q.enqueue_many(inputs)

        popped_ids = []
        for i in range(5):
            id_, val = q.pop()
            q.submit(id_, labels[i])

            popped_ids.append(id_)

        ids, x, y = q.list_all()

        assert len(ids) == len(inputs)
        assert all([label in labels for label in y if label is not None])
        assert all(
            [label is None or id_ in popped_ids for id_, label in zip(ids, y)]
        )
        assert Counter(y)[None] == (len(inputs) - 5)
<<<<<<< HEAD
        assert pytest.helpers.same_elements(ids, range(1, 1 + len(inputs)))
=======
        assert same_elements(ids, range(1, 1 + len(inputs)))
>>>>>>> 7cea5497
<|MERGE_RESOLUTION|>--- conflicted
+++ resolved
@@ -7,18 +7,7 @@
 import pandas as pd
 import pytest
 from hypothesis import HealthCheck, given, settings
-<<<<<<< HEAD
 import hypothesis.extra.numpy as np_strategies
-=======
-from hypothesis.extra.numpy import (
-    arrays,
-    datetime64_dtypes,
-    floating_dtypes,
-    integer_dtypes,
-    scalar_dtypes,
-    unsigned_integer_dtypes,
-)
->>>>>>> 7cea5497
 from hypothesis.extra.pandas import column, data_frames
 from hypothesis.strategies import (
     booleans,
@@ -27,10 +16,6 @@
     integers,
     lists,
     one_of,
-<<<<<<< HEAD
-=======
-    sampled_from,
->>>>>>> 7cea5497
     text,
     tuples,
 )
@@ -38,19 +23,11 @@
 from superintendent.distributed.dbqueue import DatabaseQueue
 
 guaranteed_dtypes = one_of(
-<<<<<<< HEAD
     np_strategies.scalar_dtypes(),
     np_strategies.unsigned_integer_dtypes(),
     np_strategies.datetime64_dtypes(),
     np_strategies.floating_dtypes(),
     np_strategies.integer_dtypes(),
-=======
-    scalar_dtypes(),
-    unsigned_integer_dtypes(),
-    datetime64_dtypes(),
-    floating_dtypes(),
-    integer_dtypes(),
->>>>>>> 7cea5497
 )
 
 
@@ -59,7 +36,6 @@
     n_cols = draw(integers(min_value=1, max_value=20))
     dtypes = draw(
         lists(
-<<<<<<< HEAD
             one_of(
                 np_strategies.floating_dtypes(),
                 np_strategies.integer_dtypes(),
@@ -67,9 +43,6 @@
             ),
             min_size=n_cols,
             max_size=n_cols,
-=======
-            sampled_from([float, int, str]), min_size=n_cols, max_size=n_cols
->>>>>>> 7cea5497
         )
     )
     colnames = draw(
@@ -85,7 +58,6 @@
             ]
         )
     )
-<<<<<<< HEAD
 
 
 @contextmanager
@@ -175,14 +147,12 @@
         if n > 0:
             ids, X, y = q.list_all()
             assert isinstance(X, np.ndarray)
-=======
-
->>>>>>> 7cea5497
+
 
 def same_elements(a, b):
     return Counter(a) == Counter(b)
 
-<<<<<<< HEAD
+
 @given(
     inputs=lists(one_of(booleans(), floats(), integers(), text())),
     labels=lists(text()),
@@ -318,13 +288,12 @@
         # see if it's possible to pop now:
         id_, val = q.pop()
         assert val == "input 1"
-=======
->>>>>>> 7cea5497
+
 
 def no_shared_members(a, b):
     return (set(a) & set(b)) == set()
 
-<<<<<<< HEAD
+
 @given(
     inputs=lists(one_of(booleans(), floats(), integers(), text()), min_size=5),
     labels=lists(text(), min_size=5),
@@ -346,234 +315,7 @@
         # test that the popped IDs and completed IDs have the same members
         assert pytest.helpers.same_elements(ids, popped_ids)
         assert pytest.helpers.same_elements(y, labels[:5])
-=======
-
-@contextmanager
-def q_context():
-    try:
-        yield DatabaseQueue("sqlite:///testing.db")
-    finally:
-        if os.path.isfile("testing.db"):
-            os.remove("testing.db")
-
-
-@given(input_=one_of(booleans(), floats(), integers(), text()))
-def test_enqueueing_and_popping(input_):
-    with q_context() as q:
-        for i in range(1, 10):
-            q.enqueue(input_)
-            id_, datapoint = q.pop()
-            assert id_ == i
-            assert datapoint == input_ or (
-                np.isnan(input_) and np.isnan(datapoint)
-            )
-
-
-@given(inputs=lists(one_of(booleans(), floats(), integers(), text())))
-def test_enqueue_many(inputs):
-    n = len(inputs)
-    with q_context() as q:
-        q.enqueue_many(inputs)
-        # assert we can pop everything:
-        for _ in range(n):
-            q.pop()
-        # assert there's nothing else to pop:
-        with pytest.raises(IndexError):
-            q.pop()
-
-
-@settings(suppress_health_check=(HealthCheck.too_slow,))
-@given(inputs=dataframe())
-def test_enqueue_dataframe(inputs):
-    n = len(inputs)
-    with q_context() as q:
-        q.enqueue_many(inputs)
-        # assert we can pop everything:
-        for _ in range(n):
-            id_, val = q.pop()
-            assert isinstance(val, pd.Series)
-        # assert there's nothing else to pop:
-        with pytest.raises(IndexError):
-            q.pop()
-        # assert it re-constructs a df on list all
-        if n > 0:
-            ids, X, y = q.list_all()
-            assert isinstance(X, pd.DataFrame) or len(X) == 0
-            # assert it re-constructs a df on list uncomplete
-            q.submit(ids[0], "hello")
-            ids, X = q.list_uncompleted()
-            assert isinstance(X, pd.DataFrame) or len(X) == 0
-            # assert it re-constructs a df on list uncomplete
-            ids, X, y = q.list_completed()
-            assert isinstance(X, pd.DataFrame) or len(X) == 0
-
-
-@settings(suppress_health_check=(HealthCheck.too_slow,))
-@given(
-    inputs=arrays(
-        guaranteed_dtypes,
-        tuples(
-            integers(min_value=1, max_value=50),
-            integers(min_value=1, max_value=50),
-        ),
-    )
-)
-def test_enqueue_array(inputs):
-    n = inputs.shape[0]
-    with q_context() as q:
-        q.enqueue_many(inputs)
-        # assert we can pop everything:
-        for _ in range(n):
-            id_, val = q.pop()
-            assert isinstance(val, np.ndarray)
-            assert len(val.shape) == 1
-            assert val.size == inputs.shape[-1]
-        # assert there's nothing else to pop:
-        with pytest.raises(IndexError):
-            q.pop()
-        # assert it re-constructs a df on list all
-        if n > 0:
-            ids, X, y = q.list_all()
-            assert isinstance(X, np.ndarray)
-
-
-@given(
-    inputs=lists(one_of(booleans(), floats(), integers(), text())),
-    labels=lists(text()),
-)
-def test_enqueue_with_labels(inputs, labels):
-
-    if len(labels) > len(inputs):
-        labels = labels[: len(inputs)]
-    elif len(labels) < len(inputs):
-        labels += [None] * (len(inputs) - len(labels))
-
-    n = len(inputs) - (len(labels) - Counter(labels)[None])
-
-    with q_context() as q:
-        q.enqueue_many(inputs, labels)
-
-        # assert we can pop everything where the label was not none:
-        for _ in range(n):
-            q.pop()
-        # assert there's nothing else to pop:
-        with pytest.raises(IndexError):
-            q.pop()
-
-
-@pytest.mark.skip
-@given(inputs=lists(one_of(booleans(), floats(), integers(), text())))
-def test_enqueue_at_creation(inputs):
-    n = len(inputs)
-    with q_context() as q:
-        assert len(q.data) == n
-        # assert we can pop everything:
-        for _ in range(n):
-            q.pop()
-        # assert there's nothing else to pop:
-        with pytest.raises(IndexError):
-            q.pop()
-
-
-@given(label1=text(), label2=text())
-def test_submitting_text(label1, label2):
-    with q_context() as q:
-        q.enqueue(1)
-        q.enqueue(2)
-        with pytest.raises(ValueError):
-            q.submit(1, label1)
-        id_, val = q.pop()
-        q.submit(id_, label1)
-        assert q.progress == 0.5
-        id_, val = q.pop()
-        q.submit(id_, label2)
-        assert q.progress == 1
-        assert q.list_labels() == {label1, label2}
-
-
-@given(label1=text(), label2=text())
-def test_submitting_list(label1, label2):
-    with q_context() as q:
-        q.enqueue(1)
-        with pytest.raises(ValueError):
-            q.submit(1, label1)
-        id_, val = q.pop()
-        q.submit(id_, [label1, label2])
-        assert q.list_labels() == {label1, label2}
-
-
-def test_reordering():
-    inp = ["b", "a", "d", "c"]
-    with q_context() as q:
-        q.enqueue_many(inp)
-        q.reorder(OrderedDict([(1, 1), (2, 0), (3, 3), (4, 2)]))
-
-        id_, val = q.pop()
-        assert val == "a" and id_ == 2
-        id_, val = q.pop()
-        assert val == "b" and id_ == 1
-        id_, val = q.pop()
-        assert val == "c" and id_ == 4
-        id_, val = q.pop()
-        assert val == "d" and id_ == 3
-
-
-def test_iterating_over_queue():
-    inps = [str(i) for i in range(50)]
-    with q_context() as q:
-        q.enqueue_many(inps)
-
-        for i, (id_, val) in enumerate(q):
-            assert i + 1 == id_
-
-
-def test_length_of_queue():
-    inps = [str(i) for i in range(50)]
-    with q_context() as q:
-        assert len(q) == 0
-        q.enqueue_many(inps)
-        assert len(q) == len(inps)
-
-
-def test_progress():
-    inps = [str(i) for i in range(50)]
-    with q_context() as q:
-        # assert my little hack for dividing by zero
-        # assert np.isnan(q.progress)
-        q.enqueue_many(inps)
-
-        for i, (id_, val) in enumerate(q):
-            assert q.progress == i / len(inps)
-            q.submit(id_, str(i))
-    with q_context() as q:
-        assert np.isnan(q.progress)
-
-
-@pytest.mark.skip
-def test_shuffling():
-    inps = [str(i) for i in range(50)]
-    with q_context() as q:
-        q.enqueue_many(inps)
-        q.shuffle()
-        # assert the order is not the same:
-        assert not all([val == inp for inp, (id_, val) in zip(inps, q)])
-
-
-def test_undo():
-    inp = "input 1"
-    with q_context() as q:
-        q.enqueue(inp)
-        id_, val = q.pop()
-        q.submit(id_, "label 1")
-        # ensure the queue is empty now:
-        with pytest.raises(IndexError):
-            q.pop()
-        q.undo()
-        # see if it's possible to pop now:
-        id_, val = q.pop()
-        assert val == "input 1"
-
->>>>>>> 7cea5497
+
 
 @given(
     inputs=lists(one_of(booleans(), floats(), integers(), text()), min_size=5),
@@ -583,7 +325,7 @@
     with q_context() as q:
         q.enqueue_many(inputs)
 
-<<<<<<< HEAD
+
 @given(
     inputs=lists(one_of(booleans(), floats(), integers(), text()), min_size=5),
     labels=lists(text(), min_size=5),
@@ -606,45 +348,7 @@
         # test that the popped IDs and completed IDs don't share members
         assert pytest.helpers.no_shared_members(ids, popped_ids)
         # assert pytest.helpers.same_elements(x, [inputs[idx] for idx in id])
-=======
-        popped_ids = []
-        for i in range(5):
-            id_, val = q.pop()
-            q.submit(id_, labels[i])
-
-            popped_ids.append(id_)
-
-        ids, x, y = q.list_completed()
-
-        assert len(ids) == 5
-        # test that the popped IDs and completed IDs have the same members
-        assert same_elements(ids, popped_ids)
-        assert same_elements(y, labels[:5])
-
-
-@given(
-    inputs=lists(one_of(booleans(), floats(), integers(), text()), min_size=5),
-    labels=lists(text(), min_size=5),
-)
-def test_list_uncompleted(inputs, labels):
-    with q_context() as q:
-        q.enqueue_many(inputs)
-
-        popped_ids = []
-        for i in range(5):
-            id_, val = q.pop()
-            q.submit(id_, labels[i])
-
-            popped_ids.append(id_)
-
-        ids, x = q.list_uncompleted()
-
-        assert len(ids) == (len(inputs) - 5)
-        assert q._unlabelled_count() == (len(inputs) - 5)
-        # test that the popped IDs and completed IDs don't share members
-        assert no_shared_members(ids, popped_ids)
-        # assert same_elements(x, [inputs[idx] for idx in id])
->>>>>>> 7cea5497
+
 
 
 @given(
@@ -670,8 +374,4 @@
             [label is None or id_ in popped_ids for id_, label in zip(ids, y)]
         )
         assert Counter(y)[None] == (len(inputs) - 5)
-<<<<<<< HEAD
-        assert pytest.helpers.same_elements(ids, range(1, 1 + len(inputs)))
-=======
-        assert same_elements(ids, range(1, 1 + len(inputs)))
->>>>>>> 7cea5497
+        assert pytest.helpers.same_elements(ids, range(1, 1 + len(inputs)))